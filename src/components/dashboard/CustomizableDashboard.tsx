--- conflicted
+++ resolved
@@ -508,13 +508,8 @@
             importance="normal"
             canCollapse={true}
           >
-<<<<<<< HEAD
-              <GoalDashboardWidget
+            <GoalDashboardWidget
               onOpenManager={onOpenGoalManager ?? (() => {})}
-=======
-            <GoalDashboardWidget
-              onOpenManager={onOpenGoalManager || (() => {})}
->>>>>>> 1d9b2d4c
             />
           </TraumaInformedSection>
         );
