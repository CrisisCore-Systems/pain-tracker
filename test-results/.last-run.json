--- conflicted
+++ resolved
@@ -1,8 +1,5 @@
 {
-<<<<<<< HEAD
   "status": "passed",
-=======
   "status": "failed",
->>>>>>> 9874d0d2
   "failedTests": []
 }